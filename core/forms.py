from typing import Any
from django import forms
from django.contrib.auth import authenticate
from django.contrib.auth.forms import (
    AuthenticationForm,
    UserCreationForm,
    PasswordChangeForm as DjangoPasswordChangeForm,
    PasswordResetForm as DjangoPasswordResetForm,
    SetPasswordForm as DjangoPasswordResetConfirmForm,
)
from django.contrib.contenttypes.models import ContentType
from django.core.exceptions import ValidationError
from django.forms import ModelForm
from django.forms.fields import Field
from django.utils.translation import gettext_lazy as _
from martor.widgets import MartorWidget

from core.models import MarkdownImage
from core.widgets import ImageUploadMartorWidget
from utils.forms import UpdatingUserFormMixin

from django.contrib.auth import get_user_model

User = get_user_model()

##################################################################################
# Defines general-purpose forms.
# @since 15 AUG 2019
##################################################################################

<<<<<<< HEAD
class LoginForm(AuthenticationForm):
    """Provides a different error message than Django's form, but is otherwise identical."""
=======

class LoginForm(AuthenticationForm):
    """
    LoginForm that changes the default AuthenticationForm
    It provides a different error message when passing invalid login credentials,
    and allows Inactive users to login.

    If an initial `username` is provided, then the user cannot change it.
    """

    def __init__(self, request=None, *args, **kwargs) -> None:
        super().__init__(request, *args, **kwargs)
        initial = kwargs.get("initial", {})
        if "username" in initial:
            self.fields["username"].disabled = True

    def clean(self):
        # Obtain username and password
        username = self.cleaned_data.get("username")
        password = self.cleaned_data.get("password")

        # Check if both are provided
        if username and password:
            self.user_cache = authenticate(self.request, username=username, password=password)
            if self.user_cache is None:
                # Invalid credentials provided
                self.add_error(
                    None,
                    ValidationError(
                        _("The username and/or password you specified are not correct."),
                        code="ERROR_INVALID_LOGIN",
                        params={"username": self.username_field.verbose_name},
                    ),
                )
                return
            # else:
            # Valid credentials provided
        return self.cleaned_data
>>>>>>> d8c59d21

    error_messages = {
        'invalid_login': _("The username and/or password you specified are not correct."),
        'inactive': _("This account is inactive."),
    }

class RegisterForm(UserCreationForm):
    """
    Form that registers a user that expands upon Django's UserCreationForm.
    This registration also requires a (unique) email address, and sets the user's `first_name`.
    If an email address or first name have initial values, then these cannot be changed.
    """

    class Meta:
        model = User
        fields = ("first_name", "username", "email")
        help_texts = {
            "first_name": "Your name will be shown instead of your username in various parts of Squire. For example, when you register for activities.",
        }
        labels = {
            "first_name": "name",
        }

    def __init__(self, *args: Any, **kwargs: Any) -> None:
        super().__init__(*args, **kwargs)
        # If initial data is passed to the form, ensure it cannot be changed
        initial = kwargs.get("initial", {})
        self.fields["first_name"].required = True
        if "first_name" in initial:
            self.fields["first_name"].disabled = True

        self.fields["email"].required = True
        if "email" in initial:
            self.fields["email"].disabled = True

    def clean_email(self):
        # Ensure that another user with the same email does not exist
        cleaned_email = self.cleaned_data.get("email")
        if User.objects.filter(email=cleaned_email).exists():
            self.add_error(
                "email",
                ValidationError(
                    _("A user with that email address already exists."),
                    code="ERROR_EMAIL_EXISTS",
                ),
            )
        return cleaned_email


# Adds the relevant bootstrap classes to the password change form
class PasswordChangeForm(DjangoPasswordChangeForm):
    pass


# Adds the relevant bootstrap classes to the password reset form
class PasswordResetForm(DjangoPasswordResetForm):
    pass


class PasswordResetConfirmForm(DjangoPasswordResetConfirmForm):
    pass


class MarkdownForm(ModelForm):
    """
    Changes the model's fields that support Markdown such that they use a variant of Martor's
    widget that also allows images to be uploaded. Furthermore, it allows those fields to
    display a placeholder, just like normal HTML inputs.

    Also ensures that any images uploaded through Martor's widget are properly linked
    to the object that is being edited (if any). If an image is uploaded for an object
    that does not yet exist, then these images are temporarily unlinked (and do not reference)
    any object. Upon saving, if such "orphan" images exist (for the current model, and uploaded by
    the current user), they are linked to the newly created instance.
    """

    placeholder_detail_title = "Field %s"

    is_new_instance = True

    def __init__(self, *args, user=None, **kwargs):
        self.user = user
        super().__init__(*args, **kwargs)
        self.is_new_instance = self.instance.id is None

        for boundfield in self.visible_fields():
            if isinstance(boundfield.field.widget, MartorWidget):
                self._give_field_md_widget(boundfield.field)

    def _give_field_md_widget(self, field: Field):
        """Gives the given field an ImageUploadMartorWidget"""
        # Add the field's label to the placeholder title
        label = field.label
        placeholder_title = self.placeholder_detail_title % label.capitalize()
        field.widget = ImageUploadMartorWidget(
            ContentType.objects.get_for_model(self.instance),
            self.instance.id,
            placeholder_detail_title=placeholder_title,
        )

    def _save_m2m(self):
        super()._save_m2m()

        # Handle "orphan" images that were uploaded when the instance was not yet saved
        #   to the database.
        if self.is_new_instance and self.user is not None:
            # Assign MarkdownImages for this contenttype, and uploaded by the requesting user
            content_type = ContentType.objects.get_for_model(self.instance)
            MarkdownImage.objects.filter(content_type=content_type, object_id__isnull=True, uploader=self.user).update(
                object_id=self.instance.id, uploader=self.user
            )


class MarkdownImageAdminForm(UpdatingUserFormMixin, ModelForm):
    class Meta:
        model = MarkdownImage
        fields = "__all__"

    updating_user_field_name = "uploader"<|MERGE_RESOLUTION|>--- conflicted
+++ resolved
@@ -1,6 +1,4 @@
 from typing import Any
-from django import forms
-from django.contrib.auth import authenticate
 from django.contrib.auth.forms import (
     AuthenticationForm,
     UserCreationForm,
@@ -28,19 +26,17 @@
 # @since 15 AUG 2019
 ##################################################################################
 
-<<<<<<< HEAD
-class LoginForm(AuthenticationForm):
-    """Provides a different error message than Django's form, but is otherwise identical."""
-=======
 
 class LoginForm(AuthenticationForm):
     """
-    LoginForm that changes the default AuthenticationForm
-    It provides a different error message when passing invalid login credentials,
-    and allows Inactive users to login.
-
+    Provides a different error message than Django's form, but is otherwise identical.
     If an initial `username` is provided, then the user cannot change it.
     """
+
+    error_messages = {
+        "invalid_login": _("The username and/or password you specified are not correct."),
+        "inactive": _("This account is inactive."),
+    }
 
     def __init__(self, request=None, *args, **kwargs) -> None:
         super().__init__(request, *args, **kwargs)
@@ -48,34 +44,6 @@
         if "username" in initial:
             self.fields["username"].disabled = True
 
-    def clean(self):
-        # Obtain username and password
-        username = self.cleaned_data.get("username")
-        password = self.cleaned_data.get("password")
-
-        # Check if both are provided
-        if username and password:
-            self.user_cache = authenticate(self.request, username=username, password=password)
-            if self.user_cache is None:
-                # Invalid credentials provided
-                self.add_error(
-                    None,
-                    ValidationError(
-                        _("The username and/or password you specified are not correct."),
-                        code="ERROR_INVALID_LOGIN",
-                        params={"username": self.username_field.verbose_name},
-                    ),
-                )
-                return
-            # else:
-            # Valid credentials provided
-        return self.cleaned_data
->>>>>>> d8c59d21
-
-    error_messages = {
-        'invalid_login': _("The username and/or password you specified are not correct."),
-        'inactive': _("This account is inactive."),
-    }
 
 class RegisterForm(UserCreationForm):
     """
