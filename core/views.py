--- conflicted
+++ resolved
@@ -1,9 +1,5 @@
 import os
-<<<<<<< HEAD
-from typing import List
-=======
-from typing import Any, Dict
->>>>>>> d8c59d21
+from typing import Any
 
 from django.conf import settings
 from django.contrib.auth import get_user_model
@@ -19,22 +15,13 @@
 from django.utils.translation import gettext_lazy as _
 from django.shortcuts import get_object_or_404
 from django.views import View
-from django.views.generic import TemplateView, FormView
+from django.views.generic import TemplateView
 from django.views.generic.edit import CreateView
-from django.views.decorators.http import require_safe
 from dynamic_preferences.registries import global_preferences_registry
 
 from core.forms import LoginForm, RegisterForm
 from core.models import MarkdownImage, Shortcut
-from membership_file.util import MembershipRequiredMixin
-
-<<<<<<< HEAD
-from core.forms import LoginForm, RegisterForm
-from core.models import MarkdownImage, Shortcut
-
-from dynamic_preferences.registries import global_preferences_registry
-=======
->>>>>>> d8c59d21
+
 global_preferences = global_preferences_registry.manager()
 User = get_user_model()
 
@@ -68,7 +55,7 @@
         """Gets the URL for the password reset page"""
         return self.reset_password_url
 
-    def get_context_data(self, **kwargs: Any) -> Dict[str, Any]:
+    def get_context_data(self, **kwargs: Any) -> dict[str, Any]:
         context = super().get_context_data(**kwargs)
         context.update({"register_url": self.get_register_url(), "reset_password_url": self.get_reset_password_url()})
         return context
@@ -109,7 +96,7 @@
         """Any extra information for the data to be linked."""
         return self.link_extra
 
-    def get_context_data(self, **kwargs: Any) -> Dict[str, Any]:
+    def get_context_data(self, **kwargs: Any) -> dict[str, Any]:
         context = super().get_context_data(**kwargs)
         context.update(
             {
@@ -147,47 +134,27 @@
         if not preference:
             raise Http404()
 
-<<<<<<< HEAD
+
 class LoginView(DjangoLoginView):
-    """ View for users logging in. """
+    """View for users logging in."""
+
     template_name = "core/user_accounts/login.html"
     authentication_form = LoginForm
     redirect_authenticated_user = False
     # Setting to True will enable Social Media Fingerprinting.
     #   See: https://docs.djangoproject.com/en/3.2/topics/auth/default/#all-authentication-views
-=======
-
-class NewsletterView(GlobalPreferenceRequiredMixin, MembershipRequiredMixin, TemplateView):
-    """Page for viewing newsletters"""
-
-    global_preference = "newsletter__share_link"
-    template_name = "core/newsletters.html"
-
->>>>>>> d8c59d21
+
 
 class RegisterSuccessView(TemplateView):
     template_name = "core/user_accounts/register/register_done.html"
 
 
-<<<<<<< HEAD
-def register(request):
-    # if this is a POST request we need to process the form data
-    if request.method == 'POST':
-        # create a form instance and populate it with data from the request:
-        form = RegisterForm(request.POST)
-        # check whether it's valid:
-        if form.is_valid():
-            # Save the user
-            form.save(commit=True)
-            return redirect(reverse('core:user_accounts/register/success'))
-=======
 class RegisterUserView(CreateView):
     """Register a user. Allows dynamically setting URLs to the login page."""
 
     template_name = "core/user_accounts/register/register.html"
     form_class = RegisterForm
     success_url = reverse_lazy("core:user_accounts/register/success")
->>>>>>> d8c59d21
 
     login_url = reverse_lazy("core:user_accounts/login")
 
@@ -195,7 +162,7 @@
         """Gets the URL for the login page"""
         return self.login_url
 
-    def get_context_data(self, **kwargs: Any) -> Dict[str, Any]:
+    def get_context_data(self, **kwargs: Any) -> dict[str, Any]:
         context = super().get_context_data(**kwargs)
         context.update({"login_url": self.get_login_url()})
         return context
