--- conflicted
+++ resolved
@@ -60,11 +60,7 @@
         if form.is_valid():
             # Save the user
             form.save(commit=True)
-<<<<<<< HEAD
             return redirect(reverse('core:user_accounts/register/success'))
-=======
-            return redirect(reverse('core/user_accounts/register/success'))
->>>>>>> ea220b9d
 
     # if a GET (or any other method) we'll create a blank form
     else:
@@ -73,7 +69,6 @@
     return render(request, 'core/user_accounts/register/register.html', {'form': form})
 
 
-<<<<<<< HEAD
 ##################################################################################
 # Martor Image Uploader
 # Converted to class-based views, but based on:
@@ -166,11 +161,10 @@
             'link':  markdown_img.image.url,
             'name': os.path.splitext(uploaded_file.name)[0]
         })
-=======
+
 def show_error_403(request, exception=None):
     return render(request, 'core/errors/error403.html', status=403)
 
 
 def show_error_404(request, exception=None):
-    return render(request, 'core/errors/error404.html', status=404)
->>>>>>> ea220b9d
+    return render(request, 'core/errors/error404.html', status=404)