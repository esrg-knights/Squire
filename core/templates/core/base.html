--- conflicted
+++ resolved
@@ -71,11 +71,6 @@
 					<li>
 						<a class="nav-link" href="{% url 'activity_calendar:activity_upcoming' %}">Activities</a>
 					</li>
-					{% if perms.committees.view_associationgroup %} {# Temporary criteria while we create all commission data #}
-						<li>
-							<a class="nav-link" href="{% url 'committees:home' %}">Committees</a>
-						</li>
-					{% endif %}
 					<li>
 						<a class="nav-link" href="{% url 'boardgames:home' %}">Boardgames</a>
 					</li>
@@ -87,16 +82,12 @@
 							<a class="nav-link" href="{% url 'core:newsletters' %}">Newsletter</a>
 						</li>
 					{% endif %}
-<<<<<<< HEAD
                     <li>
                         <a class="nav-link" href="{% url 'nextcloud:site_downloads' %}">Downloads</a>
                     </li>
 					{% if global_preferences.newsletter__share_link and user.is_authenticated %}
-=======
-					{% if global_preferences.downloads__share_link and member is not None %}
->>>>>>> 7be7b521
 						<li>
-							<a class="nav-link" href="{% url 'core:downloads' %}">Downloads</a>
+							<a class="nav-link" href="{% url 'core:downloads' %}">Newsletter</a>
 						</li>
 					{% endif %}
 					<li class="nav-item">
