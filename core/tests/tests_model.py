--- conflicted
+++ resolved
@@ -1,19 +1,12 @@
-<<<<<<< HEAD
 from django.contrib.auth import get_user_model
+from django.contrib.auth.models import Permission
 from django.contrib.contenttypes.models import ContentType
 from django.core.exceptions import ValidationError
 from django.test import TestCase, override_settings
-=======
-from django.test import TestCase
-from django.conf import settings
-from django.contrib.auth import get_user_model
-from django.contrib.auth.models import Permission
 from django.test.utils import override_settings
->>>>>>> ea220b9d
 
-from core.models import ExtendedUser, get_image_upload_path, PresetImage, MarkdownImage
-
-User = get_user_model()
+from core.models import (ExtendedUser, MarkdownImage, PresetImage,
+                         get_image_upload_path)
 
 User = get_user_model()
 
@@ -51,7 +44,23 @@
         str_actual_upload_path = get_image_upload_path(presetimage, "filename.png")
         self.assertEqual(str_expected_upload_path, str_actual_upload_path)
 
-<<<<<<< HEAD
+    @override_settings(AUTHENTICATION_BACKENDS=('django.contrib.auth.backends.ModelBackend',))
+    def test_get_images_for_user(self):
+        user = User.objects.create_user(username='user', password='password')
+        public_image = PresetImage.objects.create(name="public-image", image="", selectable=True)
+        non_selectable_image = PresetImage.objects.create(name="non-public-image", image="", selectable=False)
+
+        # User only has permission to choose selectable presetImages
+        images = set(PresetImage.objects.for_user(user))
+        self.assertSetEqual(images, {public_image})
+
+        # User can select all presetImages with the right permissions
+        user.user_permissions.add(Permission.objects.get(codename='can_select_presetimage_any'))
+        # Re-fetch user from database because of permission caching
+        user = User.objects.get(username=user)
+        images = set(PresetImage.objects.for_user(user))
+        self.assertSetEqual(images, {public_image, non_selectable_image})
+
 
 @override_settings(MARKDOWN_IMAGE_MODELS=['core.markdownimage'])
 class MarkdownImageTest(TestCase):
@@ -82,21 +91,3 @@
         rel_obj = MarkdownImage.objects.create(content_type=self.content_type)
         md_img = MarkdownImage(content_type=self.content_type, object_id=rel_obj.id)
         md_img.clean()
-=======
-    @override_settings(AUTHENTICATION_BACKENDS=('django.contrib.auth.backends.ModelBackend',))
-    def test_get_images_for_user(self):
-        user = User.objects.create_user(username='user', password='password')
-        public_image = PresetImage.objects.create(name="public-image", image="", selectable=True)
-        non_selectable_image = PresetImage.objects.create(name="non-public-image", image="", selectable=False)
-
-        # User only has permission to choose selectable presetImages
-        images = set(PresetImage.objects.for_user(user))
-        self.assertSetEqual(images, {public_image})
-
-        # User can select all presetImages with the right permissions
-        user.user_permissions.add(Permission.objects.get(codename='can_select_presetimage_any'))
-        # Re-fetch user from database because of permission caching
-        user = User.objects.get(username=user)
-        images = set(PresetImage.objects.for_user(user))
-        self.assertSetEqual(images, {public_image, non_selectable_image})
->>>>>>> ea220b9d
