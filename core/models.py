--- conflicted
+++ resolved
@@ -1,8 +1,5 @@
 import os
-<<<<<<< HEAD
 import uuid
-=======
->>>>>>> ea220b9d
 
 from django.conf import settings
 from django.contrib.auth.models import User
