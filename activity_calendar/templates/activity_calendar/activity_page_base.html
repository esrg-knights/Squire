{% extends 'core/base.html' %}

{% load static %}
{% load get_login_url %}
{% load calendar_tags %}
{% load pin_tags %}
{% load martortags %}
{% load martor_render %}
{% load build_absolute_uri %}

{% block title %}
    Squire - {{ activity_moment.title }}
{% endblock title %}

<!-- Link Preview -->
{% block og-title %}
    {{ activity_moment.title }}
{% endblock og-title %}
{% block og-description %}
    [{{ activity_moment.start_date|date:"l j E H:i" }}] {{ activity_moment.description.as_plaintext|truncatewords:20 }}
{% endblock og-description %}
{% block og-image %}{% build_absolute_uri request activity.image_url %}{% endblock og-image %}
{% block og-image-alt %}{{ activity_moment.title }} Icon{% endblock og-image-alt %}

{% block css %}
    {{ block.super }}
    <link rel="stylesheet" href="{% static 'css/slot_frames.css' %}">
    {% martor_render_css %}
{% endblock css %}

{% block js %}
    {{ block.super }}
    {% martor_render_js %}
{% endblock js %}

{% block js_bottom %}
    {{ block.super }}
    <script src="{% static "js/activate_bootstrap_popover.js" %}"></script>

    {% martor_render_js import_hljs=False invoke_hljs_method=True method_param="'#event-description'" %}
{% endblock js_bottom %}

{% block content-frame-class %}
    wideContentFrame
{% endblock %}

{% block content %}
    <h1>{{ activity_moment.title }}</h1>
    <div class="row">
        <div class="col-12 col-md-7">
            {% block activity-info %}
                <div class="d-flex">
                    <!-- Calendar Icon -->
                    <div class="">
                        <img
                            src="{% static 'octicons/calendar.svg' %}"
                            alt="Calendar-icon"
                            class="icon"
                            height="16"
                            width="16"
                        />
                    </div>
                    <!-- Event Date & Recurrence Information -->
                    <div class="col align-self-center">
                        <div class='nospace'>
                            <p id="event-date">
                                {% if activity_moment.start_date.date == activity_moment.end_date.date %}
                                    <!-- Activity starts and ends on the same day -->
                                    {{ activity_moment.start_date|date:"l j E H:i" }} - {{ activity_moment.end_date|date:"H:i" }}
                                {% else %}
                                    <!-- Activity starts and ends on a different day -->
                                    {{ activity_moment.start_date|date:"j E H:i" }} - {{ activity_moment.end_date|date:"j E H:i" }}
                                {% endif %}
                            </p>
                            {% if activity_moment.is_part_of_recurrence %}
                                <p class="text-muted">
                                Repeats:
                                {% for rule in activity_moment.parent_activity.recurrences.rrules %}
                                {{ rule.to_text }}
                                {% endfor %}
                                </p>
                            {% endif %}
                            <p>
                                {% if activity_moment.local_start_date is not None %}
                                    <small id="activity-alt-start-message" class="text-muted">
                                        {% if activity_moment.recurrence_id.date != activity_moment.local_start_date.date %}
                                            Replacement for the same activity on {{ activity_moment.recurrence_id|date:"l j E (H:i)" }}
                                        {% else %}
                                            Starts
                                            {% is_alt_start_before_normal_occurrence as is_alt_start_before_normal_occurrence %}
                                            {% if is_alt_start_before_normal_occurrence %}
                                                {{ activity_moment.recurrence_id|timeuntil:activity_moment.local_start_date }}
                                                earlier
                                            {% else %}
                                                {{ activity_moment.recurrence_id|timesince:activity_moment.local_start_date }}
                                                later
                                            {% endif %}
                                            than normal!
                                        {% endif %}
                                    </small>
                                {% endif %}
                            </p>
                        </div>
                    </div>
                </div>

                <div class="d-flex">
                    <!-- Location Icon -->
                    <div class="col-xs-2">
                        <img
                            src="{% static 'octicons/location.svg' %}"
                            alt="Location-icon"
                            class="icon"
                            height="16"
                            width="16"
                        />
                    </div>
                    <!-- Location -->
                    <div class="col nospace align-self-center">
                        <p id="event-location">{{ activity_moment.location }}</p>
                    </div>
                </div>

                {% if activity_moment.parent_activity.organisers.all %}
                    <div class="d-flex">
                        <!-- Organiser Icon -->
                        <div class="col-xs-2">
                            <img
                                src="{% static 'octicons/tag.svg' %}"
                                alt="Organisation-icon"
                                class="icon"
                                height="16"
                                width="16"
                            />
                        </div>
                        <!-- Location -->
                        <div class="col nospace align-self-center">
                            <p id="event-organisers">
                                Organised by
                                {% for organiser in activity_moment.parent_activity.organisers.all %}
                                    {% if organiser.icon %}
                                        <img
                                            src="{{ organiser.icon.url }}"
                                            height="32"
                                            width="32"
                                        />
                                    {% endif %}
                                    {{ organiser.name }}{% if not forloop.last %},{% endif %}

                                {% endfor %}
                            </p>
                        </div>
                    </div>
                {% endif %}

                <div class="d-flex">
                    <!-- Event Participants Icon -->
                    <div class="col-xs-2">
                        <img
                            src="{% static 'octicons/people.svg' %}"
                            alt=""
                            class="icon"
                            height="16"
                            width="16"
                        />
                    </div>
                    <!-- Patricipants -->
                    <div class="col nospace align-self-center">
                        <p id="event-participants">
                            {{ num_total_participants }} /
                            {% if num_max_participants == -1 %}&infin;
                            {% else %}{{ num_max_participants }}{% endif %}
                        </p>
                    </div>
                </div>

                <div class="d-flex">
                    <!-- Text Icon -->
                    <div class="col-xs-2">
                        <img
                            src="{% static 'octicons/three-bars.svg' %}"
                            alt="Description-icon"
                            class="icon"
                            height="16"
                            width="16"
                        />
                    </div>
                    <!-- Event Description -->
                    <div class="col align-self-center">
                        <div id="event-description" class="rendered-md">{{ activity_moment.description.as_rendered  }}</div>
                    </div>
                </div>

                <div class="d-flex">
                    <!-- Text Icon -->
                    <div class="col-xs-2">
                        <img
                                src="{% static 'octicons/clippy.svg' %}"
                                alt=""
                                class="icon"
                                height="16"
                                width="16"
                        />
                    </div>
                    <!-- Event Description -->
                    <div class="col align-self-center">
                        <p id="event-status">
                            {% if subscriptions_open %}
                                {% if activity_moment.is_full %}
                                    Activity is full.
                                {% else %}
                                    Activity is open for sign-ups
                                {% endif %}
                            {% else %}
                                {% opens_in_future as opens_in_future %}
                                {% if opens_in_future %}
                                    Subscriptions will open on {% get_opening_time "j E, H:i" %}
                                {% else %}
                                    Sign-ups are closed
                                {% endif %}
                            {% endif %}
                            <br>
                            {% if activity_moment.subscriptions_required %}
                                <i>Registrations are <strong>required</strong>! You cannot join this activity otherwise!</i>
                            {% else %}
                                <small class="text-muted">Registrations are <i>optional</i>, but are appreciated!</small>
                            {% endif %}
                        </p>
                    </div>
                </div>


                <div style="height: 4em;" class="d-none d-md-flex">

                </div>
            {% endblock activity-info %}
        </div>
        <div class="col-12 col-md-5">
            {% if request.user.is_authenticated %}
<<<<<<< HEAD
                <div class="row align-items-center mb-4">
                    {% if perms.core.change_pin %}
                        <div class="col-2">
                            {% pinnable_form activity_moment btn_classes="btn-sm" %}
                        </div>
                    {% endif %}
                    {% if perms.activity_calendar.change_activitymoment %}
                        <a class="col btn-block btn-sm btn btn-outline-primary"
                            href="{% url "activity_calendar:edit_moment" activity_id=activity.id recurrence_id=recurrence_id %}">
                            Edit
                        </a>
                    {% endif %}
                </div>
=======
                {% if can_edit_activity %}
                    <a class="btn-block btn-sm btn btn-outline-primary mb-4"
                        href="{% url "activity_calendar:edit_moment" activity_id=activity.id recurrence_id=recurrence_id %}">
                        Edit
                    </a>
                {% endif %}

>>>>>>> 10f84297

                {% block sign-up-status %}

                {% endblock sign-up-status %}
            {% else %}
                <div class="card border border-info activity-wide">
                    <div class="row">
                        <div class="col-12 col-sm-7 col-md-12">
                            <div class="d-block p-2">
                                You are currently not logged in. Log in if you want to subscribe to this activity.
                            </div>
                        </div>
                        <div class="col-12 col-sm-5 col-md-12">
                            <a href="{% get_login_url %}"
                               class="btn btn-success btn-block">
                                Log in
                            </a>
                        </div>
                    </div>
                </div>
            {% endif %}
            {% if global_preferences.covid__covid_protocol %}
                <div class="alert alert-warning">
                    Corona protocol is active! Got symptoms? Stay home!<br>
                    <a href="{{ global_preferences.covid__covid_protocol }}">
                        More information
                    </a>
                </div>
            {% endif %}

        </div>
    </div>

    <!-- Slots -->
    {% block additional-contents %}


    {% endblock additional-contents %}

{% endblock content %}<|MERGE_RESOLUTION|>--- conflicted
+++ resolved
@@ -237,29 +237,19 @@
         </div>
         <div class="col-12 col-md-5">
             {% if request.user.is_authenticated %}
-<<<<<<< HEAD
                 <div class="row align-items-center mb-4">
                     {% if perms.core.change_pin %}
                         <div class="col-2">
                             {% pinnable_form activity_moment btn_classes="btn-sm" %}
                         </div>
                     {% endif %}
-                    {% if perms.activity_calendar.change_activitymoment %}
-                        <a class="col btn-block btn-sm btn btn-outline-primary"
+                    {% if can_edit_activity %}
+                        <a class="btn-block btn-sm btn btn-outline-primary mb-4"
                             href="{% url "activity_calendar:edit_moment" activity_id=activity.id recurrence_id=recurrence_id %}">
                             Edit
                         </a>
                     {% endif %}
                 </div>
-=======
-                {% if can_edit_activity %}
-                    <a class="btn-block btn-sm btn btn-outline-primary mb-4"
-                        href="{% url "activity_calendar:edit_moment" activity_id=activity.id recurrence_id=recurrence_id %}">
-                        Edit
-                    </a>
-                {% endif %}
-
->>>>>>> 10f84297
 
                 {% block sign-up-status %}
 
