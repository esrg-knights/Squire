{% extends 'core/base.html' %}

{% load static %}
{% load get_login_url %}
{% load calendar_tags %}
{% load martortags %}
{% load martor_render %}
{% load build_absolute_uri %}

{% block title %}
    Squire - {{ activity_moment.title }}
{% endblock title %}

<!-- Link Preview -->
{% block og-title %}
    {{ activity_moment.title }}
{% endblock og-title %}
{% block og-description %}
    [{{ activity_moment.start_time|date:"l j E H:i" }}] {{ activity_moment.description.as_plaintext|truncatewords:20 }}
{% endblock og-description %}
{% block og-image %}{% build_absolute_uri request activity.image_url %}{% endblock og-image %}
{% block og-image-alt %}
    {{ activity_moment.title }} Icon
{% endblock og-image-alt %}

{% block css %}
    {{ block.super }}
    <link rel="stylesheet" href="{% static 'css/slot_frames.css' %}">
    {% martor_render_css %}
{% endblock css %}

{% block js %}
    {{ block.super }}
    {% martor_render_js %}
{% endblock js %}

{% block js_bottom %}
    {{ block.super }}
    <script language="JavaScript" note="Trigger bootstrap popovers">
        $(function () {
            $('[data-toggle="popover"]').popover()
        })
    </script>

    {% martor_render_js import_hljs=False invoke_hljs_method=True method_param="'#event-description'" %}
{% endblock js_bottom %}

{% block content-frame-class %}
    wideContentFrame
{% endblock %}

{% block content %}
    <!-- Slots -->
    <h1>{{ activity_moment.title }}</h1>
    <div class="row">
        <div class="col-12 col-md-7">
            {% block activity-info %}
                <div class="d-flex">
                    <!-- Calendar Icon -->
                    <div class="">
                        <img
                            src="{% static 'octicons/calendar.svg' %}"
                            alt="Calendar-icon"
                            height="16"
                            width="16"
                        />
                    </div>
                    <!-- Event Date & Recurrence Information -->
                    <div class="col align-self-center">
                        <div class='nospace'>
                            <p id="event-date">
                                {% if activity_moment.start_time.date == activity_moment.end_time.date %}
                                    <!-- Activity starts and ends on the same day -->
                                    {{ activity_moment.start_time|date:"l j E H:i" }} - {{ activity_moment.end_time|date:"H:i" }}
                                {% else %}
                                    <!-- Activity starts and ends on a different day -->
                                    {{ activity_moment.start_time|date:"j E H:i" }} - {{ activity_moment.end_time|date:"j E H:i" }}
                                {% endif %}
                            </p>
                        </div>
                    </div>
                </div>

                <div class="d-flex">
                    <!-- Location Icon -->
                    <div class="col-xs-2">
                        <img
                            src="{% static 'octicons/location.svg' %}"
                            alt="Location-icon"
                            height="16"
                            width="16"
                        />
                    </div>
                    <!-- Location -->
                    <div class="col nospace align-self-center">
                        <p id="event-location">{{ activity_moment.location }}</p>
                    </div>
                </div>

                <div class="d-flex">
                    <!-- Event Participants Icon -->
                    <div class="col-xs-2">
                        <img
                            src="{% static 'octicons/people.svg' %}"
                            alt=""
                            height="16"
                            width="16"
                        />
                    </div>
                    <!-- Patricipants -->
                    <div class="col nospace align-self-center">
                        <p id="event-participants">
                            {{ num_total_participants }} /
                            {% if num_max_participants == -1 %}&infin;
                            {% else %}{{ num_max_participants }}{% endif %}
                        </p>
                    </div>
                </div>

                <div class="d-flex">
                    <!-- Text Icon -->
                    <div class="col-xs-2">
                        <img
                            src="{% static 'octicons/three-bars.svg' %}"
                            alt="Description-icon"
                            height="16"
                            width="16"
                        />
                    </div>
                    <!-- Event Description -->
                    <div class="col align-self-center">
                        <div id="event-description" class="rendered-md">{{ activity_moment.description.as_rendered  }}</div>
                    </div>
                </div>

                <div class="d-flex">
                    <!-- Text Icon -->
                    <div class="col-xs-2">
                        <img
                                src="{% static 'octicons/clippy.svg' %}"
                                alt=""
                                height="16"
                                width="16"
                        />
                    </div>
                    <!-- Event Description -->
                    <div class="col align-self-center">
                        <p id="event-status">
                            {% if subscriptions_open %}
                                {% if num_total_participants >= max_participants and max_participants != -1 %}
                                    Activity is full.
                                {% else %}
                                    Activity is open for sign-ups
                                {% endif %}
                            {% else %}
                                {% opens_in_future as opens_in_future %}
                                {% if opens_in_future %}
                                    Subscriptions will open on {% get_opening_time "j E, H:i" %}
                                {% else %}
                                    Sign-ups are closed
                                {% endif %}
                            {% endif %}
                        </p>
                    </div>
                </div>
                {% if activity.subscriptions_required %}
                    <strong>NB:</strong> You need to register for this activity before you can join!
                {% endif %}

                <div style="height: 4em;" class="d-none d-md-flex">

                </div>
            {% endblock activity-info %}
        </div>
        <div class="col-12 col-md-5">
            {% if request.user.is_authenticated %}
                {% if perms.activity_calendar.change_activitymoment %}
                    <a class="btn-block btn-sm btn btn-outline-primary mb-4"
                        href="{% url "activity_calendar:edit_moment" activity_id=activity.id recurrence_id=recurrence_id %}">
                        Edit
                    </a>
                {% endif %}


                {% block sign-up-status %}

                {% endblock sign-up-status %}
            {% else %}
                <div class="card border border-info activity-wide">
                    <div class="row">
                        <div class="col-12 col-sm-7 col-md-12">
                            <div class="d-block p-2">
                                You are currently not logged in. Log in if you want to subscribe to this activity.
                            </div>
                        </div>
                        <div class="col-12 col-sm-5 col-md-12">
                            <a href="{% get_login_url %}"
                               class="btn btn-success btn-block">
                                Log in
                            </a>
                        </div>
                    </div>
                </div>
            {% endif %}
            <div class="alert alert-warning">
                Corona protocol is active! Got symptoms? Stay home!<br>
                <a href="https://beta.kotkt.nl/nextcloud/s/JpGkgdMLCGX4nHL/download">
                    More information
                </a>
            </div>

        </div>
    </div>

    {% block additional-contents %}


    {% endblock additional-contents %}

<<<<<<< HEAD
{% endblock content %}
=======
{% endblock content %}

{% block js_bottom %}
    <script src="{% static "js/activate_bootstrap_popover.js" %}"></script>
{% endblock %}
>>>>>>> acc79202
<|MERGE_RESOLUTION|>--- conflicted
+++ resolved
@@ -36,11 +36,7 @@
 
 {% block js_bottom %}
     {{ block.super }}
-    <script language="JavaScript" note="Trigger bootstrap popovers">
-        $(function () {
-            $('[data-toggle="popover"]').popover()
-        })
-    </script>
+    <script src="{% static "js/activate_bootstrap_popover.js" %}"></script>
 
     {% martor_render_js import_hljs=False invoke_hljs_method=True method_param="'#event-description'" %}
 {% endblock js_bottom %}
@@ -217,12 +213,4 @@
 
     {% endblock additional-contents %}
 
-<<<<<<< HEAD
-{% endblock content %}
-=======
-{% endblock content %}
-
-{% block js_bottom %}
-    <script src="{% static "js/activate_bootstrap_popover.js" %}"></script>
-{% endblock %}
->>>>>>> acc79202
+{% endblock content %}