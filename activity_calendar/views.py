--- conflicted
+++ resolved
@@ -80,24 +80,13 @@
 
     def show_participants(self):
         """ Returns whether to show participant names """
-<<<<<<< HEAD
         now = timezone.now()
-        start_time = self.recurrence_id
-        end_time = start_time + self.activity.get_duration()
-
-        if now < start_time:
+
+        if now < self.activity_moment.start_time:
             return self.request.user.has_perm('activity_calendar.can_view_activity_participants_before')
-        elif now > end_time:
+        elif now > self.activity_moment.end_time:
             return self.request.user.has_perm('activity_calendar.can_view_activity_participants_after')
         return self.request.user.has_perm('activity_calendar.can_view_activity_participants_during')
-=======
-        if self.request.user.is_authenticated:
-            if user_to_member(self.request.user).is_member():
-                now = timezone.now()
-                if now <= self.activity_moment.end_time:
-                    return True
-        return False
->>>>>>> cc63a07d
 
 
 class ActivityFormMixin:
@@ -258,12 +247,8 @@
                 recurrence_id=self.recurrence_id,
                 activity_moment=self.activity_moment,
             )
-<<<<<<< HEAD
-        elif self.activity.slot_creation == "CREATION_NONE" and \
+        elif self.activity.slot_creation == Activity.SLOT_CREATION_STAFF and \
                 self.request.user.has_perm('activity_calendar.can_ignore_none_slot_creation_type'):
-=======
-        elif self.activity.slot_creation == Activity.SLOT_CREATION_STAFF and self.request.user.is_staff:
->>>>>>> cc63a07d
             # In a none based slot mode, don't automatically register the creator to the slot
             new_slot_form = RegisterNewSlotForm(
                 initial={
@@ -339,11 +324,7 @@
         return super(CreateSlotView, self).render_to_response(context, **response_kwargs)
 
     def get_form_kwargs(self):
-<<<<<<< HEAD
-        if self.activity.slot_creation == "CREATION_NONE":
-=======
-        if self.activity.slot_creation == Activity.SLOT_CREATION_STAFF and self.request.user.is_staff:
->>>>>>> cc63a07d
+        if self.activity.slot_creation == Activity.SLOT_CREATION_STAFF:
             # In a none based slot mode, don't automatically register the creator to the slot
             initial = {'sign_up': False}
         else:
