from datetime import timedelta

from django.contrib import messages
from django.core.exceptions import PermissionDenied
from django.http import Http404, HttpResponseRedirect
from django.urls import reverse
from django.views.generic import ListView, FormView
from django.shortcuts import get_object_or_404
from django.utils import timezone

<<<<<<< HEAD
from committees.committeecollective import AssociationGroupMixin
from utils.auth_utils import get_perm_from_name

from activity_calendar.committee_pages.forms import CreateActivityMomentForm, AddMeetingForm, \
    EditMeetingForm, MeetingRecurrenceForm, CancelMeetingForm, EditCancelledMeetingForm
from activity_calendar.committee_pages.utils import get_meeting_activity
from activity_calendar.constants import *
from activity_calendar.models import Activity, ActivityMoment
from activity_calendar.templatetags.activity_tags import get_next_activity_instances
=======
from committees.mixins import AssociationGroupMixin
>>>>>>> fa0bbecb

__all__ = ["ActivityCalendarView", "AddActivityMomentCalendarView", "MeetingOverview", "MeetingRecurrenceFormView",
           "AddMeetingView", "EditMeetingView", "EditCancelledMeetingView", "DeleteMeetingView"]

class ActivityCalendarView(AssociationGroupMixin, ListView):
    template_name = "activity_calendar/committee_pages/committee_activities.html"
    context_object_name = 'activities'

    def get_queryset(self):
        return Activity.objects.filter(
            organiserlink__archived=False,
            organiserlink__association_group=self.association_group,
        ).exclude(
            type=ACTIVITY_MEETING
        )

    def get_context_data(self, **kwargs):
        # Set a list of availlable content types
        # Used for url creation to add-item pages

        context = super(ActivityCalendarView, self).get_context_data(
            can_add_activitymoments=self.association_group.site_group.permissions.
                                        filter(codename="add_activitymoment").exists(),
            **kwargs,
        )

        return context

class AddActivityMomentCalendarView(AssociationGroupMixin, FormView):
    form_class = CreateActivityMomentForm
    template_name = "activity_calendar/committee_pages/committee_add_moment_page.html"

    def setup(self, request, *args, **kwargs):
        super(AddActivityMomentCalendarView, self).setup(request, *args, **kwargs)
        # Django calls the following line only in get(), which is too late
        self.activity = get_object_or_404(Activity, id=self.kwargs.get('activity_id'))

        if not self.association_group.site_group.permissions.filter(codename="add_activitymoment").exists():
            raise PermissionDenied()

    def get_form_kwargs(self):
        kwargs = super(AddActivityMomentCalendarView, self).get_form_kwargs()
        kwargs['activity'] = self.activity

        return kwargs

    def get_context_data(self, **kwargs):
        return super(AddActivityMomentCalendarView, self).get_context_data(
            activity=self.activity,
            **kwargs
        )

    def form_valid(self, form):
        self.form = form
        self.form.save()
        return super(AddActivityMomentCalendarView, self).form_valid(form)

    def get_success_url(self):
        return self.form.instance.get_absolute_url()


class MeetingOverview(AssociationGroupMixin, ListView):
    template_name = "activity_calendar/committee_pages/meeting_home.html"
    context_object_name = "meeting_list"

    def get_queryset(self):
        start_dt = timezone.now() - timedelta(hours=2)
        activity = get_meeting_activity(association_group=self.association_group)
        return get_next_activity_instances(activity, start_dt=start_dt, max=5)

    def get_context_data(self, **kwargs):
        can_change_recurrences = get_perm_from_name('activity_calendar.change_meeting_recurrences').\
            group_set.filter(associationgroup=self.association_group).exists()

        return super(MeetingOverview, self).get_context_data(
            meeting_activity=get_meeting_activity(self.association_group),
            can_change_recurrences = can_change_recurrences,
            feed_url = reverse("activity_calendar:meetings_feed", kwargs={'group_id': self.association_group.id}),
            **kwargs
        )


class MeetingRecurrenceFormView(AssociationGroupMixin, FormView):
    # Todo, filter association_permission = 'change_meeting_recurrences'
    form_class = MeetingRecurrenceForm
    template_name = "activity_calendar/committee_pages/meeting_recurrences.html"

    def setup(self, request, *args, **kwargs):
        super(MeetingRecurrenceFormView, self).setup(request, *args, **kwargs)
        self.meeting_activity = get_meeting_activity(self.association_group)

    def get_form_kwargs(self):
        kwargs = super(MeetingRecurrenceFormView, self).get_form_kwargs()
        kwargs['instance'] = self.meeting_activity
        return kwargs

    def form_valid(self, form):
        form.save()
        msg = f"Recurrences have been adjusted"
        messages.success(self.request, msg)
        return super(MeetingRecurrenceFormView, self).form_valid(form)

    def get_success_url(self):
        return reverse("committees:meetings:home", kwargs={'group_id': self.association_group.id})


class AddMeetingView(AssociationGroupMixin, FormView):
    form_class = AddMeetingForm
    template_name = "activity_calendar/committee_pages/meeting_add.html"

    def get_form_kwargs(self):
        kwargs = super(AddMeetingView, self).get_form_kwargs()
        kwargs['association_group'] = self.association_group
        return kwargs

    def form_valid(self, form):
        form.save()
        meeting_time = form.instance.local_start_date
        msg = f"A new meeting has been added on {meeting_time.strftime('%B %d')} at {meeting_time.strftime('%H:%M')}"
        messages.success(self.request, msg)
        return super(AddMeetingView, self).form_valid(form)

    def get_success_url(self):
        return reverse("committees:meetings:home", kwargs={'group_id': self.association_group.id})


class MeetingMixin:
    """ Mixin for meeting views """
    def setup(self, request, *args, **kwargs):
        super(MeetingMixin, self).setup(request, *args, **kwargs)

        activity = get_meeting_activity(self.association_group)
        self.activity_moment = activity.get_occurrence_at(self.kwargs['recurrence_id'])
        if self.activity_moment is None:
            raise Http404("There is no meeting at this occurence")

    def get_context_data(self, **kwargs):
        return super(MeetingMixin, self).get_context_data(
            meeting=self.activity_moment,
            **kwargs
        )


class EditMeetingView(AssociationGroupMixin, MeetingMixin, FormView):
    form_class = EditMeetingForm
    template_name = "activity_calendar/committee_pages/meeting_edit.html"

    def dispatch(self, request, *args, **kwargs):
        if self.activity_moment.is_cancelled:
            return HttpResponseRedirect(
                redirect_to=reverse("committees:meetings:un-cancel", kwargs={
                    'group_id': self.association_group.id,
                    'recurrence_id': self.activity_moment.recurrence_id,
                })
            )
        return super(EditMeetingView, self).dispatch(request, *args, **kwargs)

    def get_form_kwargs(self):
        kwargs = super(EditMeetingView, self).get_form_kwargs()
        kwargs['instance'] = self.activity_moment
        return kwargs

    def form_valid(self, form):
        form.save()
        messages.success(
            self.request,
            "Meeting has succesfully been adjusted"
        )
        return super(EditMeetingView, self).form_valid(form)

    def get_success_url(self):
        return reverse("committees:meetings:home", kwargs={'group_id': self.association_group.id})


class EditCancelledMeetingView(AssociationGroupMixin, MeetingMixin, FormView):
    form_class = EditCancelledMeetingForm
    template_name = "activity_calendar/committee_pages/meeting_edit_cancelled.html"

    def dispatch(self, request, *args, **kwargs):
        if not self.activity_moment.is_cancelled:
            return HttpResponseRedirect(redirect_to=self.get_success_url())
        return super(EditCancelledMeetingView, self).dispatch(request, *args, **kwargs)

    def get_form_kwargs(self):
        kwargs = super(EditCancelledMeetingView, self).get_form_kwargs()
        kwargs['instance'] = self.activity_moment
        return kwargs

    def form_valid(self, form):
        form.save()
        messages.success(
            self.request,
            "Meeting has been un-cancelled and can now be edited"
        )
        return super(EditCancelledMeetingView, self).form_valid(form)

    def get_success_url(self):
        return reverse("committees:meetings:edit", kwargs={
            'group_id': self.association_group.id,
            'recurrence_id': self.activity_moment.recurrence_id,
        })


class DeleteMeetingView(AssociationGroupMixin, MeetingMixin, FormView):
    form_class = CancelMeetingForm
    template_name = "activity_calendar/committee_pages/meeting_cancel.html"

    def dispatch(self, request, *args, **kwargs):
        if self.activity_moment.is_cancelled:
            message = "This meeting was already cancelled"
            messages.error(request, message)
            return HttpResponseRedirect(redirect_to=self.get_success_url())
        return super(DeleteMeetingView, self).dispatch(request, *args, **kwargs)

    def get_form_kwargs(self):
        kwargs = super(DeleteMeetingView, self).get_form_kwargs()
        kwargs['instance'] = self.activity_moment
        return kwargs

    def form_valid(self, form):
        form.save()
        messages.success(
            self.request,
            "Meeting has is now marked as cancelled"
        )
        return super(DeleteMeetingView, self).form_valid(form)

    def get_success_url(self):
        return reverse("committees:meetings:home", kwargs={'group_id': self.association_group.id})<|MERGE_RESOLUTION|>--- conflicted
+++ resolved
@@ -8,8 +8,7 @@
 from django.shortcuts import get_object_or_404
 from django.utils import timezone
 
-<<<<<<< HEAD
-from committees.committeecollective import AssociationGroupMixin
+from committees.mixins import AssociationGroupMixin
 from utils.auth_utils import get_perm_from_name
 
 from activity_calendar.committee_pages.forms import CreateActivityMomentForm, AddMeetingForm, \
@@ -18,9 +17,6 @@
 from activity_calendar.constants import *
 from activity_calendar.models import Activity, ActivityMoment
 from activity_calendar.templatetags.activity_tags import get_next_activity_instances
-=======
-from committees.mixins import AssociationGroupMixin
->>>>>>> fa0bbecb
 
 __all__ = ["ActivityCalendarView", "AddActivityMomentCalendarView", "MeetingOverview", "MeetingRecurrenceFormView",
            "AddMeetingView", "EditMeetingView", "EditCancelledMeetingView", "DeleteMeetingView"]
@@ -58,7 +54,7 @@
         # Django calls the following line only in get(), which is too late
         self.activity = get_object_or_404(Activity, id=self.kwargs.get('activity_id'))
 
-        if not self.association_group.site_group.permissions.filter(codename="add_activitymoment").exists():
+        if not self.association_group.has_perm(codename="add_activitymoment"):
             raise PermissionDenied()
 
     def get_form_kwargs(self):
