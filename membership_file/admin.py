--- conflicted
+++ resolved
@@ -9,10 +9,7 @@
 
 from .forms import AdminMemberForm
 from .models import Member, MemberLog, MemberLogField, Room, MemberYear, Membership
-<<<<<<< HEAD
-=======
-from core.admin import DisableModificationsAdminMixin, EmptyFieldListFilter, URLLinkInlineAdminMixin
->>>>>>> fcc9ece4
+from core.admin import DisableModificationsAdminMixin, URLLinkInlineAdminMixin
 from membership_file.export import MemberResource
 from utils.forms import RequestUserToFormModelAdminMixin
 
@@ -27,23 +24,6 @@
         }
 
 
-<<<<<<< HEAD
-class DisableModifications:
-    # Disable creation
-    def has_add_permission(self, request, obj=None):
-        return False
-
-    # Disable editing
-    def has_change_permission(self, request, obj=None):
-        return False
-
-    # Disable deletion
-    def has_delete_permission(self, request, obj=None):
-        return False
-
-
-=======
->>>>>>> fcc9ece4
 class RoomInline(admin.TabularInline):
     model = Room.members_with_access.through
     extra = 0
