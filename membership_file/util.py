--- conflicted
+++ resolved
@@ -26,36 +26,7 @@
     return None
 
 
-<<<<<<< HEAD
-def membership_required(function=None, fail_url=None, redirect_field_name=REDIRECT_FIELD_NAME, login_url=None):
-    """
-    Decorator for views that checks that the user is a member, redirecting
-    to a special page if necessary.
-    Automatically calls Django's login_required
-    Based on Django's login_required and user_passes_test decorators
-    """
-    def decorator(view_func):
-        @wraps(view_func)
-        def _wrapped_view(request, *args, **kwargs):
-
-            # If the user is authenticated and a member with the same userID exists, continue
-            if request.member and request.member.is_considered_member():
-                return view_func(request, *args, **kwargs)
-
-            # Otherwise show the "Not a member" error page
-            resolved_fail_url = resolve_url(fail_url or settings.MEMBERSHIP_FAIL_URL)
-            return HttpResponseRedirect(resolved_fail_url)
-        # Wrap inside the login_required decorator (as non-logged in users can never be members)
-        return login_required(_wrapped_view, login_url=login_url, redirect_field_name=redirect_field_name)
-
-    if function:
-        return decorator(function)
-    return decorator
-
 class BaseMembershipRequiredMixin:
-=======
-class MembershipRequiredMixin(LoginRequiredMixin):
->>>>>>> eadd8158
     """
         Verifies that the current user is a member, redirecting to a special page if needed.
         Mixin-equivalent of the @membership_required decorator.
@@ -63,11 +34,10 @@
     requires_active_membership = True  # Boolean defining whether user should be active, or just linked as an (old) member
 
     def dispatch(self, request, *args, **kwargs):
-<<<<<<< HEAD
         if self.check_member_access(request.member):
             return super().dispatch(request, *args, **kwargs)
         else:
-            return HttpResponseRedirect(resolve_url(self.fail_url))
+            raise UserIsNotCurrentMember()
 
     def check_member_access(self, member):
         if member is None:
@@ -79,13 +49,4 @@
         return True
 
 class MembershipRequiredMixin(LoginRequiredMixin, BaseMembershipRequiredMixin):
-    pass
-=======
-        if request.member is None:
-            # Current session has no member connected
-            raise UserIsNotCurrentMember()
-        if not request.member.is_considered_member() and self.requires_active_membership:
-            # Current session has a disabled member connected
-            raise UserIsNotCurrentMember()
-        return super().dispatch(request, *args, **kwargs)
->>>>>>> eadd8158
+    pass