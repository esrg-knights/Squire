--- conflicted
+++ resolved
@@ -151,28 +151,11 @@
 
     def get_queryset(self):
         ownerships = Ownership.objects.filter(group=self.group).filter(is_active=True)
-        # print(ownerships)
-        ownerships =  self.filter_data(ownerships)
-        # print(ownerships)
-        return ownerships
+        return self.filter_data(ownerships)
 
     def get_context_data(self, **kwargs):
         # Set a list of availlable content types
         # Used for url creation to add-item pages
-<<<<<<< HEAD
-        addable_item_types = []
-        for content_type in ContentType.objects.all():
-            mc = content_type.model_class()
-            if mc is not None and issubclass(mc, Item):
-                addable_item_types.append(content_type.model_class())
-
-        # addable_item_types = [BoardGame, ]
-        content_types = []
-        for content_type in addable_item_types:
-            content_types.append(ContentType.objects.get_for_model(content_type))
-
-=======
->>>>>>> ce4409a2
         return super(GroupItemsOverview, self).get_context_data(
             content_types=Item.get_item_contenttypes(),
             **kwargs,
