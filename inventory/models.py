import os

from django.db import models
from django.core.exceptions import ValidationError
from django.contrib.auth.models import Group, User
from django.contrib.contenttypes.models import ContentType
from django.contrib.contenttypes.fields import GenericForeignKey, GenericRelation
from django.utils import timezone
from django.utils.text import slugify

from membership_file.models import Member


__all__ = ['valid_item_class_ids', 'BoardGame', 'Ownership', 'Item', 'MiscellaneousItem']


class ItemManager(models.Manager):
    """ Manager for any object related to Item. Replaces standard manager in <Item>.objects """

    def get_all_in_possession(self):
        """ Returns all items currently in possession (owned or borrowed) """
        content_type = ContentType.objects.get_for_model(self.model)
        ownerships = Ownership.objects.filter(content_type=content_type, is_active=True)
        return self.get_queryset().filter(ownerships__in=ownerships).distinct()

    def get_all_owned(self):
        """ Returns all items owned by the association """
        content_type = ContentType.objects.get_for_model(self.model)
        ownerships = Ownership.objects.filter(content_type=content_type, is_active=True, group__isnull=False)
        return self.get_queryset().filter(ownerships__in=ownerships).distinct()

    def get_all_owned_by(self, member=None, group=None):
        """ Returns all items that are owned by the defined party """
        assert member or group

        content_type = ContentType.objects.get_for_model(self.model)
        ownerships = Ownership.objects.filter(content_type=content_type, is_active=True)
        if member:
            ownerships = ownerships.filter(member=member)
        if group:
            ownerships = ownerships.filter(group=group)
        return self.get_queryset().filter(ownerships__in=ownerships).distinct()


# File path to upload achievement images to
def get_item_image_upload_path(instance, filename):
    # Obtain extension
    # NB: A file can be renamed to have ANY extension
    _, extension = os.path.splitext(filename)

    # file will be uploaded to MEDIA_ROOT / images/item/<item_type>/<id>.<file_extension>
    return 'images/item/{type_str}/{item_id}{extension}'.format(
        type_str=slugify(instance.__class__.__name__),
        item_id=instance.id,
        extension=extension,
    )


class Item(models.Model):
    """ Item in the inventory system. Abstract root class.

    On permissions:
    There are several unique default permissions used for Items
    add_group_ownership_for_<item>: Allows users to add new ownerships to groups they are part of
    add_member_ownership_for_<item>: Allows users to add new ownerships to any active member
    maintain_ownerships_for_<item>: Adds additional control rights

    Furthermore the default permissions edit_<item> and delete_<item> are also used in the front-end

    This grants access to assigning items to groups or members respectively

    """
    name = models.CharField(max_length=128)
    description = models.TextField(max_length=512, blank=True, null=True)
    image = models.ImageField(upload_to=get_item_image_upload_path, blank=True, null=True)

    ownerships = GenericRelation('inventory.Ownership')
    # An achievement can also apply to roleplay items
    achievements = GenericRelation('achievements.AchievementItemLink')

    objects = ItemManager()

    class Meta:
        abstract = True
        ordering = ("name",)

        # Set the default permissions. Each item has a couple of addiotional default permissions
        default_permissions = ('add', 'change', 'delete', 'view',
                               'add_group_ownership_for',
                               'add_member_ownership_for',
                               'maintain_ownerships_for')

    @classmethod
    def get_item_contenttypes(cls):
        """ Returns all contenttypes for all items """
        content_types = []
        for item_class in cls.__subclasses__():
            content_types.append(ContentType.objects.get_for_model(item_class))
        return content_types

    def currently_in_possession(self):
        """ Returns all ownership items that are currently at the Knights """
        return self.ownerships.filter(is_active=True)

    def is_owned_by_association(self):
        """ Returns boolean stating whether this item is owned by the association """
        return self.ownerships.filter(is_active=True).filter(group__isnull=False).exists()

    def __str__(self):
        return f'{self.__class__.__name__}: {self.name}'


def valid_item_class_ids():
    """ Returns a query parameter for ids of valid Item classes. Used for Ownership Content type validity """
    valid_ids = []
<<<<<<< HEAD
    for content_type in ContentType.objects.all():
        model_class = content_type.model_class()
        if model_class is not None and issubclass(model_class, Item):
            valid_ids.append(content_type.id)
=======
    for content_type in Item.get_item_contenttypes():
        valid_ids.append(content_type.id)
>>>>>>> ce4409a2
    return {'id__in': valid_ids}


class Ownership(models.Model):
    member = models.ForeignKey(Member, on_delete=models.CASCADE, null=True, blank=True)
    group = models.ForeignKey(Group, on_delete=models.PROTECT, null=True, blank=True)

    added_since = models.DateField(default=timezone.now)
    added_by = models.ForeignKey(User, on_delete=models.SET_NULL, null=True)
    is_active = models.BooleanField(default=True,
                                    help_text="Whether item is currently at the Knights")
    note = models.TextField(max_length=256, blank=True, null=True)

    # The owned item
    content_type = models.ForeignKey(ContentType, on_delete=models.CASCADE, limit_choices_to=valid_item_class_ids)
    object_id = models.PositiveIntegerField()
    content_object = GenericForeignKey('content_type', 'object_id')

    @property
    def owner(self):
        """ Returns the owner of the item """
        if self.member:
            return self.member
        else:
            return self.group

    def clean(self):
        super(Ownership, self).clean()
        # Validate that EITHER member or group must be defined
        if self.member is None and self.group is None:
            raise ValidationError("Either a member or a group has to be defined", code='required')
        if self.member and self.group:
            raise ValidationError("An item can't belong both to a user and a group", code='invalid')
        # Validate that content_object exists
        if self.content_object is None:
            raise ValidationError("The connected item does not exist", code='item_nonexistent')

    def __str__(self):
        if self.member:
            return f'{self.content_object} supplied by {self.member}'
        else:
            return f'{self.content_object} owned ({self.group})'


<<<<<<< HEAD
=======
class MiscellaneousItem(Item):
    pass

>>>>>>> ce4409a2
class BoardGame(Item):
    """ Defines boardgames """
    bgg_id = models.IntegerField(blank=True, null=True)<|MERGE_RESOLUTION|>--- conflicted
+++ resolved
@@ -113,15 +113,8 @@
 def valid_item_class_ids():
     """ Returns a query parameter for ids of valid Item classes. Used for Ownership Content type validity """
     valid_ids = []
-<<<<<<< HEAD
-    for content_type in ContentType.objects.all():
-        model_class = content_type.model_class()
-        if model_class is not None and issubclass(model_class, Item):
-            valid_ids.append(content_type.id)
-=======
     for content_type in Item.get_item_contenttypes():
         valid_ids.append(content_type.id)
->>>>>>> ce4409a2
     return {'id__in': valid_ids}
 
 
@@ -166,12 +159,9 @@
             return f'{self.content_object} owned ({self.group})'
 
 
-<<<<<<< HEAD
-=======
 class MiscellaneousItem(Item):
     pass
 
->>>>>>> ce4409a2
 class BoardGame(Item):
     """ Defines boardgames """
     bgg_id = models.IntegerField(blank=True, null=True)