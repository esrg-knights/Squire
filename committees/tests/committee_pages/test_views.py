--- conflicted
+++ resolved
@@ -13,8 +13,6 @@
 from committees.committee_pages.views import AssociationGroupMixin, AssociationGroupDetailView, AssociationGroupQuickLinksView, \
     AssociationGroupQuickLinksAddOrUpdateView, AssociationGroupQuickLinksDeleteView, \
     AssociationGroupUpdateView, AssociationGroupMembersView, AssociationGroupMemberUpdateView
-<<<<<<< HEAD
-=======
 from committees.committeecollective import CommitteeBaseConfig, registry
 
 
@@ -59,7 +57,6 @@
     def test_get_non_existent(self):
         # This group does not exist
         self.assertRaises404(url_kwargs={'group_id': 99})
->>>>>>> 45cf6009
 
 
 class TestAssociationGroupDetailView(ViewValidityMixin, TestCase):
