{% extends 'core/base.html' %}
{% load static %}
{% load bootstrap4 %}
{% load association_group_tags %}
{% load bootstrap_tabs %}


{% block og-title %}Squire - Committees and Orders{% endblock og-title %}

{% block og-description %}
    {# Description shown when sharing the link #}
    View the one and only overview of all committees and orders of the Knights
{% endblock og-description %}

{% block css %}
    {{ block.super }}
    <link rel="stylesheet" href="{% static 'css/bootstrap_tabs.css' %}">
{% endblock css %}


{% block title %}
    Squire - Groups
{% endblock title %}

{% block local-nav-bar %}

{% endblock %}

<<<<<<< HEAD

{% block content-frame-class %}
    container
{% endblock %}

{% block content %}
        <div style="" class="d-flex flex-wrap">
            {% include "committees/snippets/snippet_assoc_group_icon.html" %}

=======
{% block content_raw %}
    <div class="{% block content-frame-class %}container{% endblock %}">
        <div class="d-flex flex-wrap">
            <div style="width: 5em">
                {% if association_group.icon %}
                    <img style="height: 5em;" src={{ association_group.icon.url }}>
                {% endif %}
            </div>
>>>>>>> 45cf6009
            <div class="">
                <h1>{{ association_group }}</h1>
                <p>{{ association_group.short_description }}</p>
            </div>
<<<<<<< HEAD
=======
        </div>

        {% bootstrap_tabs tabs %}
        <div class="border-bottom my-2 border-dark">
            {% block breadcrumbs %}
                <nav aria-label="breadcrumb">
                    <ol class="breadcrumb py-0 mb-2 bg-transparent">
                        {% block breadcrumb_items %}
                            <li class="breadcrumb-item"><a>
                                Home
                            </a></li>
                        {% endblock %}
                    </ol>
                </nav>
            {% endblock %}
>>>>>>> 45cf6009
        </div>

        {% bootstrap_messages %}
        {% block content %}

        {% endblock %}
    </div>
{% endblock %}

<|MERGE_RESOLUTION|>--- conflicted
+++ resolved
@@ -26,32 +26,15 @@
 
 {% endblock %}
 
-<<<<<<< HEAD
-
-{% block content-frame-class %}
-    container
-{% endblock %}
-
-{% block content %}
-        <div style="" class="d-flex flex-wrap">
-            {% include "committees/snippets/snippet_assoc_group_icon.html" %}
-
-=======
 {% block content_raw %}
     <div class="{% block content-frame-class %}container{% endblock %}">
         <div class="d-flex flex-wrap">
-            <div style="width: 5em">
-                {% if association_group.icon %}
-                    <img style="height: 5em;" src={{ association_group.icon.url }}>
-                {% endif %}
-            </div>
->>>>>>> 45cf6009
+            {% include "committees/snippets/snippet_assoc_group_icon.html" %}
+
             <div class="">
                 <h1>{{ association_group }}</h1>
                 <p>{{ association_group.short_description }}</p>
             </div>
-<<<<<<< HEAD
-=======
         </div>
 
         {% bootstrap_tabs tabs %}
@@ -67,7 +50,6 @@
                     </ol>
                 </nav>
             {% endblock %}
->>>>>>> 45cf6009
         </div>
 
         {% bootstrap_messages %}
