--- conflicted
+++ resolved
@@ -22,10 +22,6 @@
     """
     namespace = None
 
-<<<<<<< HEAD
-    def is_accessible(self, request, association_group=None):
-        if not super(CommitteeBaseConfig, self).is_accessible(request):
-=======
     def __init_subclass__(cls, **kwargs):
         # Register the options as defined in the subclass
         for option in cls.setting_option_classes:
@@ -34,9 +30,8 @@
                 option.group_requires_permission = cls.group_requires_permission
             settings_options_registry.register(option)
 
-    def check_access_validity(self, request, association_group=None):
-        if not super(CommitteeBaseConfig, self).check_access_validity(request):
->>>>>>> ed362f0d
+    def is_accessible(self, request, association_group=None):
+        if not super(CommitteeBaseConfig, self).is_accessible(request):
             return False
 
         if not user_in_association_group(request.user, association_group):
