from django.contrib.auth.models import Permission
<<<<<<< HEAD
from django.core.exceptions import PermissionDenied
=======
from django.shortcuts import get_object_or_404
>>>>>>> 45cf6009

from utils.viewcollectives import *
from utils.auth_utils import get_perm_from_name

from committees.utils import user_in_association_group


class CommitteeBaseConfig(ViewCollectiveConfig):
    """ Configurations for additional tabs on committee pages """
    url_keyword = None
    name = None
    url_name = None
    group_requires_permission = None

    """ Namespace for url. Can be left none. If not left none, know that url navigation will go like:
    committees:<namespace>:url_name
    """
    namespace = None

    def check_access_validity(self, request, association_group=None):
        if not super(CommitteeBaseConfig, self).check_access_validity(request):
            return False

        if not user_in_association_group(request.user, association_group):
            return False

<<<<<<< HEAD
        # Check group permission
        if self.group_requires_permission is not None:
            app_label, codename = self.group_requires_permission.split('.', maxsplit=1)
            if not Permission.objects.filter(       # Check for django group permissions
                content_type__app_label=app_label,
                codename=codename,
                group__associationgroup=association_group
            ).exists() and not Permission.objects.filter( # Check for associationgroup permissions
                content_type__app_label=app_label,
                codename=codename,
                associationgroup=association_group
            ).exists():  return False
=======
        return self.check_group_access(association_group)
>>>>>>> 45cf6009

    def check_group_access(self, association_group):
        """ Checks whether the group has access """
        if self.group_requires_permission is not None:
            try:
                perm = get_perm_from_name(self.group_requires_permission)
            except Permission.DoesNotExist:
                raise KeyError(f"{self.__class__} is configured incorrectly. "
                               f"{self.group_requires_permission} is not a valid permission. ")
            else:
                if not perm.group_set.filter(associationgroup=association_group).exists():
                    return False
        return True

    def enable_access(self, association_group: AssociationGroup):
        """ Adjusts the association_group so that it can access this collective """
        association_group.site_group.permissions.add(
            get_perm_from_name(self.group_requires_permission)
        )

    def disable_access(self, association_group: AssociationGroup):
        """ Adjusts the association_group so that it can no longer access this collective """
        association_group.site_group.permissions.remove(
            get_perm_from_name(self.group_requires_permission)
        )

    def is_default_for_group(self, association_group: AssociationGroup):
        """ Whether this collective is a default """
        # Later PR will replace this to default for certain types of groups
        return self.group_requires_permission is None

    def get_local_quicklinks(self, association_group):
        """ Returns a list of dicts with local shortcut instances
        ('name': X, 'url': X)
        """
        return []


registry = ViewCollectiveRegistry('committees', 'committee_pages', config_class=CommitteeBaseConfig)<|MERGE_RESOLUTION|>--- conflicted
+++ resolved
@@ -1,13 +1,10 @@
 from django.contrib.auth.models import Permission
-<<<<<<< HEAD
-from django.core.exceptions import PermissionDenied
-=======
 from django.shortcuts import get_object_or_404
->>>>>>> 45cf6009
 
 from utils.viewcollectives import *
 from utils.auth_utils import get_perm_from_name
 
+from committees.models import AssociationGroup
 from committees.utils import user_in_association_group
 
 
@@ -30,22 +27,7 @@
         if not user_in_association_group(request.user, association_group):
             return False
 
-<<<<<<< HEAD
-        # Check group permission
-        if self.group_requires_permission is not None:
-            app_label, codename = self.group_requires_permission.split('.', maxsplit=1)
-            if not Permission.objects.filter(       # Check for django group permissions
-                content_type__app_label=app_label,
-                codename=codename,
-                group__associationgroup=association_group
-            ).exists() and not Permission.objects.filter( # Check for associationgroup permissions
-                content_type__app_label=app_label,
-                codename=codename,
-                associationgroup=association_group
-            ).exists():  return False
-=======
         return self.check_group_access(association_group)
->>>>>>> 45cf6009
 
     def check_group_access(self, association_group):
         """ Checks whether the group has access """
