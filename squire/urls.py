--- conflicted
+++ resolved
@@ -31,16 +31,10 @@
     # Achievements
     path("", include("achievements.urls")),
     # Inventory
-<<<<<<< HEAD
-    path('inventory/', include(('inventory.urls', 'inventory'), namespace='inventory')),
-    path('boardgames/', include(('boardgames.urls', 'boardgames'), namespace='boardgames')),
-    path('roleplay/', include(('roleplaying.urls', 'roleplaying'), namespace='roleplaying')),
-=======
     path("inventory/", include(("inventory.urls", "inventory"), namespace="inventory")),
     path("boardgames/", include(("boardgames.urls", "boardgames"), namespace="boardgames")),
     path("roleplay/", include(("roleplaying.urls", "roleplaying"), namespace="roleplaying")),
     path("nextcloud/", include(("nextcloud_integration.urls", "nextcloud"), namespace="nextcloud")),
->>>>>>> ed362f0d
     # Activity Calendar
     path("", include(("activity_calendar.urls", "activity_calendar"), namespace="activity_calendar")),
     # Committee pages
