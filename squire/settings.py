"""
Django settings for base project.

Generated by 'django-admin startproject' using Django 2.2.2.

For more information on this file, see
https://docs.djangoproject.com/en/3.2/topics/settings/

For the full list of settings and their values, see
https://docs.djangoproject.com/en/3.2/ref/settings/
"""

import os
import json

from . import util

# Build paths inside the project like this: os.path.join(BASE_DIR, ...)
BASE_DIR = os.path.dirname(os.path.dirname(os.path.abspath(__file__)))

# SECURITY WARNING: keep the secret key used in production secret!
SECRET_KEY_FILENAME = os.path.join(BASE_DIR, "squire/secret_key.txt")
SECRET_KEY = util.get_secret_key(SECRET_KEY_FILENAME)

# SECURITY WARNING: don't run with debug turned on in production!
DEBUG = os.getenv("DJANGO_ENV") != "PRODUCTION"

if os.getenv("SENTRY_DSN"):  # pragma: no cover
    import sentry_sdk
    from sentry_sdk.integrations.django import DjangoIntegration

    sentry_sdk.init(
        os.getenv("SENTRY_DSN"),
        integrations=[DjangoIntegration()],
        # Do not send email addresses to Sentry
        send_default_pii=False,
    )

# Hosts on which the application will run
<<<<<<< HEAD
ALLOWED_HOSTS = ["f85d-2a00-bba0-110d-5000-a9f1-b4c0-bba1-b3c2.ngrok-free.app"]
if os.getenv('SQUIRE_ALLOWED_HOSTS'): # pragma: no cover
    ALLOWED_HOSTS += os.getenv('SQUIRE_ALLOWED_HOSTS').split(',')
=======
ALLOWED_HOSTS = []
if os.getenv("SQUIRE_ALLOWED_HOSTS"):  # pragma: no cover
    ALLOWED_HOSTS += os.getenv("SQUIRE_ALLOWED_HOSTS").split(",")
>>>>>>> d8c59d21

# Application definition
INSTALLED_APPS = [
    "django.contrib.auth",
    "django.contrib.contenttypes",
    "django.contrib.sessions",
    "django.contrib.messages",
    "django.contrib.staticfiles",
    "core",  # Core Module should load first
    "squire.apps.SquireAdminConfig",  # replaces django.contrib.admin
    # External Libraries
    "bootstrap4",
    "tempus_dominus",  # Bootstrap DateTime picker
    "django_object_actions",  # Dynamic admin panel actions
    "dynamic_preferences",  # Global Preferences
    "dynamic_preferences.users.apps.UserPreferencesConfig",  # Per-user preferences
    "martor",
    "recurrence",
    "rest_framework",
    # Internal Components
<<<<<<< HEAD
    'achievements',
    'membership_file',
    'inventory',
    'committees',
    'activity_calendar',
    'utils',
    'boardgames',
    'roleplaying',
    'nextcloud_integration',
    'user_interaction.apps.UserInteractionConfig',
    'discord_integration.apps.DiscordIntegrationConfig',
=======
    "achievements",
    "membership_file",
    "inventory",
    "committees",
    "activity_calendar",
    "utils",
    "boardgames",
    "roleplaying",
    "nextcloud_integration",
    "user_interaction.apps.UserInteractionConfig",
    "mailcow_integration",
>>>>>>> d8c59d21
    # More External Libraries
    "django_cleanup.apps.CleanupConfig",
    "import_export",
    "pwa",
]


PRE_DEBUG_MIDDLEWARE = [
    "django.middleware.security.SecurityMiddleware",
    "django.contrib.sessions.middleware.SessionMiddleware",
    "django.middleware.locale.LocaleMiddleware",  # Determine Language based on user's Language preference
    "django.middleware.common.CommonMiddleware",
    "django.middleware.csrf.CsrfViewMiddleware",
    "django.contrib.auth.middleware.AuthenticationMiddleware",
    "django.contrib.messages.middleware.MessageMiddleware",
    "django.middleware.clickjacking.XFrameOptionsMiddleware",
]

POST_DEBUG_MIDDLEWARE = [
    "membership_file.middleware.MembershipMiddleware",
]

if DEBUG and os.getenv("DJANGO_ENV") != "TESTING":
    # django-debug-toolbar settings
    INSTALLED_APPS.append("debug_toolbar")
    INTERNAL_IPS = [
        "127.0.0.1",
    ]

    # Should come as early as possible, but after middleware
    #   that changes the response's content
    PRE_DEBUG_MIDDLEWARE.append("debug_toolbar.middleware.DebugToolbarMiddleware")

# Set Middleware
MIDDLEWARE = PRE_DEBUG_MIDDLEWARE + POST_DEBUG_MIDDLEWARE


AUTHENTICATION_BACKENDS = [
    "django.contrib.auth.backends.ModelBackend",
    "core.backends.BaseUserBackend",
    "committees.backends.AssociationGroupAuthBackend",
]

ROOT_URLCONF = "squire.urls"

TEMPLATES = [
    {
        "BACKEND": "django.template.backends.django.DjangoTemplates",
        "DIRS": ["squire/templates"],
        "APP_DIRS": True,
        "OPTIONS": {
            "context_processors": [
                "django.template.context_processors.debug",
                "django.template.context_processors.request",
                "django.contrib.auth.context_processors.auth",
                "django.contrib.messages.context_processors.messages",
                "dynamic_preferences.processors.global_preferences",
                "membership_file.processor.member_context",
            ],
        },
    },
]

WSGI_APPLICATION = "squire.wsgi.application"


# Database
# https://docs.djangoproject.com/en/3.2/ref/settings/#databases

DATABASES = {
    "default": {
        "ENGINE": "django.db.backends.sqlite3",
        "NAME": os.path.join(BASE_DIR, "db.sqlite3"),
    }
}

# Default primary key field field type to use for models that don't have a field with primary_key=True
#   This changed to BigAutoField in Django 3.2, but migrating to it doesn't work properly
#   for ManyToManyFields that do _not_ have an explicit `through` attribute set.
#   See: https://docs.djangoproject.com/en/3.2/ref/settings/#std-setting-DEFAULT_AUTO_FIELD
DEFAULT_AUTO_FIELD = "django.db.models.AutoField"

# Password validation
# https://docs.djangoproject.com/en/3.2/ref/settings/#auth-password-validators

AUTH_PASSWORD_VALIDATORS = [
    {
        "NAME": "django.contrib.auth.password_validation.UserAttributeSimilarityValidator",
    },
    {
        "NAME": "django.contrib.auth.password_validation.MinimumLengthValidator",
    },
    {
        "NAME": "django.contrib.auth.password_validation.CommonPasswordValidator",
    },
    {
        "NAME": "django.contrib.auth.password_validation.NumericPasswordValidator",
    },
]


# Internationalization
# https://docs.djangoproject.com/en/3.2/topics/i18n/
# https://samulinatri.com/blog/django-translation

LANGUAGE_CODE = "en-gb"
# LANGUAGE_CODE = 'nl'

LANGUAGES = [
    ("en", "English"),
    ("nl", "Dutch"),
]

TIME_ZONE = "Europe/Amsterdam"

USE_I18N = True

USE_TZ = True

LOCALE_PATHS = [
    os.path.join(BASE_DIR, "locale"),
]

# Log Settings
APPLICATION_LOG_LEVEL = "INFO" if DEBUG else "ERROR"

LOGGING = {
    "version": 1,
    "disable_existing_loggers": False,
    "formatters": {
        "console": {
            # exact format is not important, this is the minimum information
            "format": "%(asctime)s (%(name)-12s) [%(levelname)s] %(message)s",
        },
        "file": {
            "format": "%(asctime)s (%(name)s) [%(levelname)s] %(message)s",
        },
    },
    "handlers": {
        "console": {
            "class": "logging.StreamHandler",
            "formatter": "console",
        },
        "logfile": {
            "class": "logging.handlers.RotatingFileHandler",
            "filename": os.path.join(BASE_DIR, "squire", "logs", "squire.log"),
            "maxBytes": 1024 * 1024 * 5,  # 5MB
            "backupCount": 1,  # Keep 1 historical versions
            "formatter": "file",
        },
    },
    "loggers": {
        "django": {
            "handlers": ["console"],
            "level": os.getenv("DJANGO_LOG_LEVEL", "INFO"),
        },
        "squire": {
            "handlers": ["console"],
            "level": APPLICATION_LOG_LEVEL,
        },
        "core": {
            "handlers": ["console"],
            "level": APPLICATION_LOG_LEVEL,
        },
        "activity_calendar": {
            "handlers": ["console"],
            "level": APPLICATION_LOG_LEVEL,
        },
        "membership_file": {
            "handlers": ["console"],
            "level": APPLICATION_LOG_LEVEL,
        },
        "achievements": {
            "handlers": ["console"],
            "level": APPLICATION_LOG_LEVEL,
        },
        "mailcow_integration": {
            "handlers": ["console"],
            "level": APPLICATION_LOG_LEVEL,
        },
        "mailcow_api": {
            "handlers": ["console", "logfile"],
            "level": "WARNING",
        },
    },
}


# Static files (CSS, JavaScript, Images)
# https://docs.djangoproject.com/en/3.2/howto/static-files/

STATIC_URL = "/static/"
STATIC_ROOT = os.path.join(BASE_DIR, "htdocs", "static")

MEDIA_URL = "/media/"
MEDIA_ROOT = os.path.join(BASE_DIR, "htdocs", "media")

# Additional places to look for static files
STATICFILES_DIRS = [
    os.path.join(BASE_DIR, "core", "static_compiled"),
]


# The directory in which the coverage reports should be stored
COVERAGE_REPORT_DIR = os.path.join(BASE_DIR, "coverage")

# Automatically create a /coverage folder if it does not exist
util.create_coverage_directory(COVERAGE_REPORT_DIR)

####################################################################
# Login Settings

# The URL or named URL pattern where requests are redirected for login
# when using the login_required() decorator.
# Also used to specify the location of the login page
LOGIN_URL = "/login"

# The URL or named URL pattern where requests are redirected after
# login when the LoginView doesn’t get a next GET parameter.
LOGIN_REDIRECT_URL = "/"  # Redirect to homepage

# Not a native Django-setting, but used to specify the location of the logout page
LOGOUT_URL = "/logout"

# The URL or named URL pattern where requests are redirected after
# logout if LogoutView doesn’t have a next_page attribute.
LOGOUT_REDIRECT_URL = "/logout/success/"

####################################################################
# Martor settings (Markdown Editor)
# https://github.com/agusmakmun/django-markdown-editor

# Global martor settings
MARTOR_ENABLE_CONFIGS = {
    "emoji": "true",  # to enable/disable emoji icons.
    "imgur": "true",  # to enable/disable imgur/custom uploader.
    "mention": "false",  # to enable/disable mention
    "jquery": "true",  # to include/revoke jquery (require for admin default django)
    "living": "false",  # to enable/disable live updates in preview
    "spellcheck": "true",  # to enable/disable spellcheck in form textareas
    "hljs": "true",  # to enable/disable hljs highlighting in preview
}

# To show the toolbar buttons
MARTOR_TOOLBAR_BUTTONS = [
    "bold",
    "italic",
    "horizontal",
    "heading",
    "pre-code",
    "blockquote",
    "unordered-list",
    "ordered-list",
    "link",
    "image-link",
    "image-upload",
    "emoji",
    #'direct-mention',
    "toggle-maximize",
    "help",
]

# Markdown extensions
MARTOR_MARKDOWN_EXTENSIONS = [
    "markdown.extensions.abbr",  # Abbreviations: *[ABBR]
    "markdown.extensions.fenced_code",  # Code blocks: ```CODE```
    # 'markdown.extensions.footnotes',  # Footnotes: [^LABEL]
    #   NB: These cause a severe slowdown
    "markdown.extensions.tables",  # Tables
    "markdown.extensions.nl2br",  # New lines as hard breaks (like GitHub)
    "markdown.extensions.sane_lists",  # Prevent mixing (un)ordered lists
    "markdown.extensions.smarty",  # ASCII dashes, quotes and ellipses to their HTML entity equivalents
    # Custom markdown extensions.
    "pymdownx.details",  # <details> and <summary>: ???+ "SUMMARY TITLE"
    "martor.extensions.urlize",  # Convert urls to links
    "martor.extensions.del_ins",  # ~~strikethrough~~ and ++underscores++
    #'martor.extensions.mention',       # Martor mentions
    "martor.extensions.emoji",  # Martor emoji
    # 'martor.extensions.mdx_video',    # Embed/iframe video (E.g. Youtube, Vimeo, etc.)
    "martor.extensions.escape_html",  # Handle XSS vulnerabilities
]

# Markdown Extensions Configs
MARTOR_MARKDOWN_EXTENSION_CONFIGS = {}

# Enable label in forms
MARTOR_ENABLE_LABEL = True

# Markdown urls
# MARTOR_SEARCH_USERS_URL = '/martor/search-user/' # for mention

# Markdown Extensions
MARTOR_MARKDOWN_BASE_EMOJI_URL = "https://github.githubassets.com/images/icons/emoji/"  # default from github
MARTOR_MARKDOWN_BASE_MENTION_URL = ""

# Upload images to local storage
MARTOR_UPLOAD_PATH = os.path.join("images", "uploads")
MARTOR_UPLOAD_URL = "/api/martor/image_uploader/"

# Maximum Upload Image
# 2.5MB - 2621440
# 5MB - 5242880
# 10MB - 10485760
# 20MB - 20971520
# 50MB - 5242880
# 100MB 104857600
# 250MB - 214958080
# 500MB - 429916160
MAX_IMAGE_UPLOAD_SIZE = 2621440  # 2.5MB

# Valid models for which MarkdownImages can be selected
#   (used internally to handle uploads; Not a Martor setting)
MARKDOWN_IMAGE_MODELS = (
    "activity_calendar.activity",
    "activity_calendar.activitymoment",
    "committees.associationgroup",
    "roleplaying.roleplayingsystem",
)

# Martor static overrides
MARTOR_ALTERNATIVE_JS_FILE_THEME = None
MARTOR_ALTERNATIVE_CSS_FILE_THEME = "theming/martor-admin-bootstrap.css"  # default None
MARTOR_ALTERNATIVE_JQUERY_JS_FILE = None


####################################################################
# Mailcow API
#   If MAILCOW_HOST is None, no API connection is established
MAILCOW_HOST = None
MAILCOW_API_KEY = None
MEMBER_ALIASES = {}
COMMITTEE_CONFIGS = {"archive_addresses": [], "global_addresses": [], "global_archive_addresses": []}

####################################################################
# Other Settings
# Non-native Django setting
APPLICATION_NAME = "Squire"
COMMITTEE_ABBREVIATION = "UUPS"
COMMITTEE_FULL_NAME = "UUPS Ultraviolet Programmer Squad"

# The email address that error messages come from, such as those sent to ADMINS and MANAGERS.
SERVER_EMAIL = f"{APPLICATION_NAME} Error <{APPLICATION_NAME.lower()}-error@kotkt.nl>"

# Default email address to use for various automated correspondence from the site manager(s).
DEFAULT_FROM_EMAIL = f"{APPLICATION_NAME} <{APPLICATION_NAME.lower()}-noreply@kotkt.nl>"

# Ensure logs directory exists
os.makedirs(os.path.join(BASE_DIR, "squire", "logs"), exist_ok=True)

# Debug settings
# Also run the following command to imitate an SMTP server locally: python -m smtpd -n -c DebuggingServer localhost:1025
# Emails that are sent will be shown in that terminal
if DEBUG:
    EMAIL_HOST = "localhost"
    EMAIL_PORT = 1025
    EMAIL_HOST_USER = ""
    EMAIL_HOST_PASSWORD = ""
    EMAIL_USE_TLS = False


# Easy way to debug the application at a specific datetime
#   This is obviously an ugly hack and should not be used in production
if DEBUG and False:  # pragma: no cover
    from django.utils import timezone
    from datetime import datetime

    timezone.now = lambda: datetime(year=2025, month=1, day=10, hour=21, minute=20, tzinfo=timezone.utc)
    print("=====WARNING=====")
    print("timezone.now was overridden")
    print("It will be " + str(timezone.now()) + " until the end of times!")
    print("You will not escape!")
    print("=================")


# PWA settings
PWA_APP_NAME = "Squire"
PWA_APP_DESCRIPTION = "The digital home for Knights members."
PWA_APP_THEME_COLOR = "#206141"
PWA_APP_BACKGROUND_COLOR = "#206141"
PWA_APP_DISPLAY = "standalone"
PWA_APP_SCOPE = "/"
PWA_APP_ORIENTATION = "any"
PWA_APP_START_URL = "/"
PWA_APP_STATUS_BAR_COLOR = "default"
PWA_APP_ICONS = [
    {"src": "/static/images/non_maskable_icon_x512.png", "sizes": "512x512"},
    {"src": "/static/images/non_maskable_icon_x192.png", "sizes": "192x192"},
    {"src": "/static/images/maskable_icon_x512.png", "sizes": "512x512", "purpose": "maskable"},
    {"src": "/static/images/maskable_icon_x192.png", "sizes": "192x192", "purpose": "maskable"},
]
PWA_APP_ICONS_APPLE = [
    {"src": "/static/images/non_maskable_icon_x512.png", "sizes": "512x512"},
    {"src": "/static/images/non_maskable_icon_x192.png", "sizes": "192x192"},
    {"src": "/static/images/maskable_icon_x512.png", "sizes": "512x512", "purpose": "maskable"},
    {"src": "/static/images/maskable_icon_x192.png", "sizes": "192x192", "purpose": "maskable"},
]
PWA_APP_SPLASH_SCREEN = [
    {
        "src": "/static/images/header_logo.png",
        "media": "(device-width: 320px) and (device-height: 568px) and (-webkit-device-pixel-ratio: 2)",
    }
]
PWA_SERVICE_WORKER_PATH = os.path.join(BASE_DIR, "core", "static", "js", "serviceworker.js")
PWA_APP_DIR = "ltr"
PWA_APP_LANG = "en-US"

####################################################################
# The default renderer will change in Django 5.0. This allows early adoption
# See: https://docs.djangoproject.com/en/4.1/releases/4.1/#form-rendering-accessibility
FORM_RENDERER = "django.forms.renderers.DjangoDivFormRenderer"

####################################################################
try:
    from .local_settings import *
except ImportError:
    try:
        util.create_local_settings(os.path.join(BASE_DIR, "squire", "local_settings.py"))
    except FileExistsError:
        pass<|MERGE_RESOLUTION|>--- conflicted
+++ resolved
@@ -37,15 +37,9 @@
     )
 
 # Hosts on which the application will run
-<<<<<<< HEAD
 ALLOWED_HOSTS = ["f85d-2a00-bba0-110d-5000-a9f1-b4c0-bba1-b3c2.ngrok-free.app"]
-if os.getenv('SQUIRE_ALLOWED_HOSTS'): # pragma: no cover
-    ALLOWED_HOSTS += os.getenv('SQUIRE_ALLOWED_HOSTS').split(',')
-=======
-ALLOWED_HOSTS = []
 if os.getenv("SQUIRE_ALLOWED_HOSTS"):  # pragma: no cover
     ALLOWED_HOSTS += os.getenv("SQUIRE_ALLOWED_HOSTS").split(",")
->>>>>>> d8c59d21
 
 # Application definition
 INSTALLED_APPS = [
@@ -66,19 +60,6 @@
     "recurrence",
     "rest_framework",
     # Internal Components
-<<<<<<< HEAD
-    'achievements',
-    'membership_file',
-    'inventory',
-    'committees',
-    'activity_calendar',
-    'utils',
-    'boardgames',
-    'roleplaying',
-    'nextcloud_integration',
-    'user_interaction.apps.UserInteractionConfig',
-    'discord_integration.apps.DiscordIntegrationConfig',
-=======
     "achievements",
     "membership_file",
     "inventory",
@@ -90,7 +71,7 @@
     "nextcloud_integration",
     "user_interaction.apps.UserInteractionConfig",
     "mailcow_integration",
->>>>>>> d8c59d21
+    "discord_integration.apps.DiscordIntegrationConfig",
     # More External Libraries
     "django_cleanup.apps.CleanupConfig",
     "import_export",
