--- conflicted
+++ resolved
@@ -63,15 +63,10 @@
     'inventory',
     'committees',
     'utils',
+    'roleplaying',
     # More External Libraries
     'django_cleanup.apps.CleanupConfig',
     'import_export',
-<<<<<<< HEAD
-    'committees',
-    'utils',
-    'roleplaying'
-=======
->>>>>>> ce4409a2
 ]
 
 MIDDLEWARE = [
