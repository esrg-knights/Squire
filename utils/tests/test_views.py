--- conflicted
+++ resolved
@@ -136,10 +136,6 @@
             # This is weird, but searching with [0] provides an error. So I do this instead
             return message
 
-<<<<<<< HEAD
-=======
-
->>>>>>> ed362f0d
 class TestSearchFormMixin(TestCase):
 
     class TestView(SearchFormMixin, ListView):
