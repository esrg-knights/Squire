# Specifies only common requirements
# These are libraries that are needed for any environment

# Import the common-dependencies
<<<<<<< HEAD
Django~=2.2.2
django-bootstrap4~=1.0
django-cleanup~=4.0.0 # Removes old FileField files upon saving
djangorestframework~=3.12.4
Pillow~=8.3.1 # ImageField support
django-ical~=1.7.1 # iCalendar export
django-recurrence~=1.10.3 # Recurring Dates
django-import-export~=2.3.0 # Import/Export models
django-dynamic-preferences~=1.11.0 # Global Preferences / User Preferences
martor~=1.6.8 # Markdown Editor
pymdown-extensions~=8.1.1 # Extra markdown features
django-pwa~=1.0.10


easywebdav~=1.2.0
=======
Django~=3.2.15
django-bootstrap4~=22.2
django-cleanup~=6.0.0 # Removes old FileField files upon saving
djangorestframework~=3.12.4 # TODO: Deprecate
Pillow~=9.2.0 # ImageField support
django-ical~=1.8.3 # iCalendar export
django-recurrence~=1.11.1 # Recurring Dates
django-import-export~=2.8.0 # Import/Export models
django-dynamic-preferences~=1.14.0 # Global Preferences / User Preferences
martor~=1.6.14 # Markdown Editor
pymdown-extensions~=9.5 # Extra markdown features
django-pwa~=1.0.10 # Progressive Webapp
>>>>>>> 7be7b521
<|MERGE_RESOLUTION|>--- conflicted
+++ resolved
@@ -2,23 +2,6 @@
 # These are libraries that are needed for any environment
 
 # Import the common-dependencies
-<<<<<<< HEAD
-Django~=2.2.2
-django-bootstrap4~=1.0
-django-cleanup~=4.0.0 # Removes old FileField files upon saving
-djangorestframework~=3.12.4
-Pillow~=8.3.1 # ImageField support
-django-ical~=1.7.1 # iCalendar export
-django-recurrence~=1.10.3 # Recurring Dates
-django-import-export~=2.3.0 # Import/Export models
-django-dynamic-preferences~=1.11.0 # Global Preferences / User Preferences
-martor~=1.6.8 # Markdown Editor
-pymdown-extensions~=8.1.1 # Extra markdown features
-django-pwa~=1.0.10
-
-
-easywebdav~=1.2.0
-=======
 Django~=3.2.15
 django-bootstrap4~=22.2
 django-cleanup~=6.0.0 # Removes old FileField files upon saving
@@ -31,4 +14,6 @@
 martor~=1.6.14 # Markdown Editor
 pymdown-extensions~=9.5 # Extra markdown features
 django-pwa~=1.0.10 # Progressive Webapp
->>>>>>> 7be7b521
+
+
+easywebdav~=1.2.0